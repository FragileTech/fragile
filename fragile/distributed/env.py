import atexit
import multiprocessing
import sys
import traceback
from typing import Callable, Dict, List, Tuple, Union

<<<<<<< HEAD
from fragile.backend import tensor, typing  # noqa: F401
=======
from fragile.backend import Backend, tensor, typing
>>>>>>> fbc75201
from fragile.core.env import Environment as CoreEnv
from fragile.core.states import StatesEnv, StatesModel
from fragile.core.utils import split_args_in_chunks, split_kwargs_in_chunks
from fragile.core.wrappers import BaseWrapper, EnvWrapper
from fragile.distributed.ray import ray


class _ExternalProcess:
    """
    Step environment in a separate process for lock free paralellism.

    The environment will be created in the external process by calling the
    specified callable. This can be an environment class, or a function
    creating the environment and potentially wrapping it. The returned
    environment should not access global variables.

    Args:
      constructor: Callable that creates and returns an OpenAI gym environment.

    Attributes:
        TARGET: Name of the function that will be applied.

    ..notes:
        This is mostly a copy paste from
        https://github.com/tensorflow/agents/blob/master/agents/tools/wrappers.py,
        but it lets us set and read the environment state.

    """

    # Message types for communication via the pipe.
    _ACCESS = 1
    _CALL = 2
    _RESULT = 3
    _EXCEPTION = 4
    _CLOSE = 5
    TARGET = "make_transitions"

    def __init__(self, constructor):

        self._conn, conn = multiprocessing.Pipe()
        self._process = multiprocessing.Process(target=self._worker, args=(constructor, conn))
        atexit.register(self.close)
        self._process.start()
        self._states_shape = None
        self._observs_shape = None

    def __getattr__(self, name):
        """
        Request an attribute from the environment.

        Note that this involves communication with the external process, so it can
        be slow.

        Args:
          name: Attribute to access.

        Returns:
          Value of the attribute.

        """
        self._conn.send((self._ACCESS, name))
        return self._receive()

    def call(self, name, *args, **kwargs):
        """
        Asynchronously call a method of the external environment.

        Args:
          name: Name of the method to call.
          *args: Positional arguments to forward to the method.
          **kwargs: Keyword arguments to forward to the method.

        Returns:
          Promise object that blocks and provides the return value when called.

        """
        payload = name, args, kwargs
        self._conn.send((self._CALL, payload))
        return self._receive

    def close(self):
        """Send a close message to the external process and join it."""
        try:
            self._conn.send((self._CLOSE, None))
            self._conn.close()
        except IOError:
            # The connection was already closed.
            pass
        self._process.join()

    def make_transitions(self, blocking: bool = False, *args, **kwargs):
        """
        Vectorized version of the ``TARGET`` method.

        Args:
           blocking: If True, execute sequentially.
           args: Passed tot he target function.
           kwargs: passed to the target function.

        Returns:
            Return values of the target function.

        """
        promise = self.call(self.TARGET, *args, **kwargs)
        if blocking:
            return promise()
        else:
            return promise

    def execute(self, name, blocking: bool = False, *args, **kwargs):
        promise = self.call(name, *args, **kwargs)
        if blocking:
            return promise()
        else:
            return promise

    def reset(self, blocking: bool = False, *args, **kwargs):
        """
        Reset the internal environment.

        Args:
           blocking: If True, execute sequentially.
           args: Passed tot he target function.
           kwargs: passed to the target function.

        Returns:
            Return values of the target function.

        """
        promise = self.call("reset", *args, **kwargs)
        if blocking:
            return promise()
        else:
            return promise

    def _receive(self):
        """
        Wait for a message from the worker process and return its payload.

        Raises:
          Exception: An exception was raised inside the worker process.
          KeyError: The received message is of an unknown type.

        Returns:
          Payload object of the message.

        """
        message, payload = self._conn.recv()
        # Re-raise exceptions in the main process.
        if message == self._EXCEPTION:
            stacktrace = payload
            raise Exception(stacktrace)
        if message == self._RESULT:
            return payload
        raise KeyError("Received message of unexpected type {}".format(message))

    def _worker(self, constructor, conn):
        """
        Wait for input data and sends back environment results.

        Args:
          constructor: Constructor for the OpenAI Gym environment.
          conn: Connection for communication to the main process.

        Raises:
          KeyError: When receiving a message of unknown type.

        """
        try:
            env = constructor()
            while True:
                try:
                    # Only block for short times to have keyboard exceptions be raised.
                    if not conn.poll(0.1):
                        continue
                    message, payload = conn.recv()
                except (EOFError, KeyboardInterrupt):
                    break
                if message == self._ACCESS:
                    name = payload
                    result = getattr(env, name)
                    conn.send((self._RESULT, result))
                    continue
                if message == self._CALL:
                    name, args, kwargs = payload
                    result = getattr(env, name)(*args, **kwargs)
                    conn.send((self._RESULT, result))
                    continue
                if message == self._CLOSE:
                    assert payload is None
                    break
                raise KeyError("Received message of unknown type {}".format(message))
        except Exception:  # pylint: disable=broad-except
            stacktrace = "".join(traceback.format_exception(*sys.exc_info()))
            conn.send((self._EXCEPTION, stacktrace))
            conn.close()


class _BatchEnv:
    """
    Combine multiple environments to make_transitions in batch.

    It is mostly a copy paste from \
    https://github.com/tensorflow/agents/blob/master/agents/tools/wrappers.py \
    that also allows to set and get the states.

    To make_transitions environments in parallel, environments must support a \
    `blocking=False` argument to their make_transitions and reset functions that makes them \
    return callables instead to receive the result at a later time.

    Args:
      envs: List of environments.
      blocking: Step environments after another rather than in parallel.

    Raises:
      ValueError: Environments have different observation or action spaces.

    """

    def __init__(self, envs, blocking):
        self._envs = envs
        self._n_chunks = len(self._envs)
        self._blocking = blocking
        self.kwargs_mode = None

    def __len__(self):
        """Return mumber of combined environments."""
        return len(self._envs)

    def __getitem__(self, index):
        """Access an underlying environment by index."""
        return self._envs[index]

    def __getattr__(self, name):
        """
        Forward unimplemented attributes to one of the original environments.

        Args:
          name: Attribute that was accessed.

        Returns:
          Value behind the attribute name one of the wrapped environments.

        """
        return getattr(self._envs[0], name)

    def close(self):
        """Send close messages to the external process and join them."""
        for env in self._envs:
            if hasattr(env, "close"):
                env.close()

    def reset(self, batch_size: int = 1, env_states: StatesEnv = None, **kwargs) -> StatesEnv:
        results = [
            env.reset(self._blocking, batch_size=batch_size, env_states=env_states, **kwargs)
            for env in self._envs
        ]
        states = [result if self._blocking else result() for result in results]
        return states[0]

    def make_transitions(self, *args, **kwargs):
        """Use the underlying parallel environment to calculate the state transitions."""
        chunk_data = self._split_inputs_in_chunks(*args, **kwargs)
        split_results = self._make_transitions(chunk_data)

        merged = self._merge_data(split_results)
        return merged

    @staticmethod
    def _merge_data(data_dicts: List[Dict[str, typing.Tensor]]):
        kwargs = {}
        for k in data_dicts[0].keys():
            try:
                grouped = tensor.concatenate([tensor.to_backend(ddict[k]) for ddict in data_dicts])
            except Exception:
                val = str([ddict[k].shape for ddict in data_dicts])
                raise ValueError(val)
            kwargs[k] = grouped
        return kwargs

    def _split_inputs_in_chunks(self, *args, **kwargs):
        self.kwargs_mode = len(args) == 0
        if self.kwargs_mode:
            return split_kwargs_in_chunks(kwargs, self._n_chunks)
        else:
            return split_args_in_chunks(args, self._n_chunks)

    def _make_transitions(self, split_results):
        results = [
            env.make_transitions(self._blocking, **chunk)
            if self.kwargs_mode
            else env.make_transitions(self._blocking, *chunk)
            for env, chunk in zip(self._envs, split_results)
        ]
        data_dicts = [result if self._blocking else result() for result in results]
        return data_dicts

    def distribute(self, name, **kwargs):
        chunk_data = self._split_inputs_in_chunks(**kwargs)
        results = [
            env.execute(name=name, blocking=self._blocking, **chunk)
            for env, chunk in zip(self._envs, chunk_data)
        ]
        split_results = [result if self._blocking else result() for result in results]
        if isinstance(split_results[0], dict):
            merged = self._merge_data(split_results)
        else:  # Assumes batch of tensors
            split_results = [tensor.to_backend(res) for res in split_results]
            merged = tensor.concatenate(split_results)
        return merged


class _ParallelEnvironment:
    """Wrap any environment to be stepped in parallel when step is called."""

    def __init__(self, env_callable, n_workers: int = 8, blocking: bool = False):
        self._env = env_callable()
        envs = [_ExternalProcess(constructor=env_callable) for _ in range(n_workers)]
        self._batch_env = _BatchEnv(envs, blocking)

    def __getattr__(self, item):
        return getattr(self._env, item)

    def close(self):
        """Close Environment processes."""
        for env in self._batch_env._envs:
            env.close()

    def make_transitions(self, *args, **kwargs) -> Dict[str, typing.Tensor]:
        """Use the underlying parallel environment to calculate the state transitions."""
        return self._batch_env.make_transitions(*args, **kwargs)

    def distribute(self, name, **kwargs):
        return self._batch_env.distribute(name, **kwargs)

    def reset(self, batch_size: int = 1, **kwargs) -> StatesEnv:
        """
        Reset the :class:`Environment` to the start of a new episode and returns \
        an :class:`StatesEnv` instance describing its internal state.

        Args:
            batch_size: Number of walkers that the returned state will have.
            **kwargs: Ignored. This environment resets without using any external data.

        Returns:
            :class:`EnvStates` instance describing the state of the :class:`Environment`. \
            The first dimension of the data tensors (number of walkers) will be \
            equal to batch_size.

        """
        return self._batch_env.reset(batch_size=batch_size, **kwargs)


class ParallelEnv(EnvWrapper):
    """
    Make the transitions of an :class:`Environment` in parallel using the \
    multiprocessing library.
    """

    def __init__(
        self,
        env_callable: Callable[..., CoreEnv],
        n_workers: int = 8,
        blocking: bool = False,
        distribute: List[str] = None,
    ):
        """
        Initialize a :class:`ParallelEnv`.

        Args:
            env_callable: Returns the :class:`Environment` that will be distributed.
            n_workers: Number of processes that will step the \
                       :class:`Environment` in parallel.
            blocking: If ``True`` perform the steps in a sequential fashion and \
                      block the process between steps.
            distribute: List of function names that will be executed in all the different workers.

        """
        self.n_workers = n_workers
        self.blocking = blocking
        self._distribute_names = distribute if distribute is not None else []
        self.parallel_env = _ParallelEnvironment(
            env_callable=env_callable, n_workers=n_workers, blocking=blocking
        )
        super(ParallelEnv, self).__init__(env_callable(), name="_local_env")

    def __getattr__(self, item):
        if item in self._distribute_names:
            return lambda **kwargs: self.distribute(item, **kwargs)
        elif isinstance(self._local_env, BaseWrapper):
            return getattr(self._local_env, item)
        return self._local_env.__getattribute__(item)

    def __call__(self, *args, **kwargs) -> "ParallelEnv":
        """
        Return the current instance of :class:`BaseEnvironment`.

        This is used to avoid defining a ``environment_callable `` as \
        ``lambda: environment_instance`` when initializing a :class:`Swarm`. If the \
        :class:`Environment` needs is passed to a remote process, you may need \
        to write custom serialization for it, or resort to creating an appropriate \
        ``environment_callable``.
        """
        return self

    def close(self):
        """Close the processes created by the internal parallel_environment."""
        return self.parallel_env.close()

    def step(self, model_states: StatesModel, env_states: StatesEnv) -> StatesEnv:
        """
        Set the environment to the target and perform an step in parallel.

        Args:
            model_states: States corresponding to the model data.
            env_states: States class containing the state data to be set on the Environment.

        Returns:
            States containing the information that describes the new state of the Environment.

        """
        transition_data = self.states_to_data(model_states=model_states, env_states=env_states)
        if not isinstance(transition_data, (dict, tuple)):
            raise ValueError(
                "The returned values from states_to_data need to "
                "be an instance of dict or tuple. "
                "Got %s instead" % type(transition_data)
            )

        new_data = (
            self.parallel_env.make_transitions(*transition_data)
            if isinstance(transition_data, tuple)
            else self.parallel_env.make_transitions(**transition_data)
        )
        new_env_state = self.states_from_data(len(env_states), **new_data)
        return new_env_state

    def distribute(self, name, **kwargs):
        """Execute the target function in all the different workers."""
        return self.parallel_env.distribute(name, **kwargs)

    def states_to_data(
        self, model_states: StatesModel, env_states: StatesEnv
    ) -> Union[Dict[str, typing.Tensor], Tuple[typing.Tensor, ...]]:
        """Use the wrapped environment to get the data with no parallelization."""
        return self._local_env.states_to_data(model_states=model_states, env_states=env_states)

    def states_from_data(self, batch_size: int, *args, **kwargs) -> StatesEnv:
        """Use the wrapped environment to create the states with no parallelization."""
        return self._local_env.states_from_data(batch_size=batch_size, *args, **kwargs)

    def reset(self, batch_size: int = 1, env_states: StatesEnv = None, **kwargs) -> StatesEnv:
        """
        Reset the environment and return :class:`StatesEnv` class with batch_size copies \
        of the initial state.

        Args:
            batch_size: Number of walkers that the resulting state will have.
            env_states: States class used to set the environment to an arbitrary \
                        state.
            kwargs: Additional keyword arguments not related to environment data.

        Returns:
            States class containing the information of the environment after the \
             reset.

        """
        states = self._local_env.reset(batch_size=batch_size, env_states=env_states, **kwargs)
        return states


class RayEnv(EnvWrapper):
    """Step an :class:`Environment` in parallel using ``ray``."""

    def __init__(
        self,
        env_callable: Callable[[dict], CoreEnv],
        n_workers: int,
        env_kwargs: dict = None,
        options: dict = None,
        distribute: List[str] = None,
    ):
        """
        Initialize a :class:`RayEnv`.

        Args:
            env_callable: Returns the :class:`Environment` that will be distributed.
            n_workers: Number of processes that will step the \
                       :class:`Environment` in parallel.
            env_kwargs: Passed to ``env_callable``.
            options: passed to RemoteEnvironment.options().
            distribute: List of function names that will be executed in all the different workers.

        """
        from fragile.distributed.ray.env import Environment as RemoteEnvironment

        options = options if options is not None else {}
        env_kwargs = {} if env_kwargs is None else env_kwargs
        self.n_workers = n_workers
        self._distribute_name = distribute if distribute is not None else {}
        self.envs: List[RemoteEnvironment] = [
            RemoteEnvironment.options(**options).remote(
                env_callable=env_callable, env_kwargs=env_kwargs
            )
            for _ in range(n_workers)
        ]
        super(RayEnv, self).__init__(env_callable(), name="_local_env")

    def __call__(self, *args, **kwargs) -> "RayEnv":
        """
        Return the current instance of :class:`BaseEnvironment`.

        This is used to avoid defining a ``environment_callable `` as \
        ``lambda: environment_instance`` when initializing a :class:`Swarm`. If the \
        :class:`Environment` needs is passed to a remote process, you may need \
        to write custom serialization for it, or resort to creating an appropriate \
        ``environment_callable``.
        """
        return self

    def __getattr__(self, item):
        if item in self._distribute_name:
            return lambda **kwargs: self.distribute(name=item, **kwargs)
        if isinstance(self._local_env, BaseWrapper):
            return getattr(self._local_env, item)
        return self._local_env.__getattribute__(item)

    def step(self, model_states: StatesModel, env_states: StatesEnv) -> StatesEnv:
        """
        Set the environment to the target states by applying the specified \
        actions an arbitrary number of time steps.

        The state transitions will be calculated in parallel.

        Args:
            model_states: :class:`StatesModel` representing the data to be used \
                         to act on the environment.
            env_states: :class:`StatesEnv` representing the data to be set in \
                        the environment.

        Returns:
            :class:`StatesEnv` containing the information that describes the \
            new state of the Environment.

        """
        transition_data = self._local_env.states_to_data(
            model_states=model_states, env_states=env_states
        )
        if not isinstance(transition_data, (dict, tuple)):
            raise ValueError(
                "The returned values from states_to_data need to "
                "be an instance of dict or tuple. "
                "Got %s instead" % type(transition_data)
            )
        new_data = (
            self.make_transitions(*transition_data)
            if isinstance(transition_data, tuple)
            else self.make_transitions(**transition_data)
        )
        new_env_state = self._local_env.states_from_data(len(env_states), **new_data)
        return new_env_state

    def make_transitions(self, *args, **kwargs):
        """
        Forward the make_transitions arguments to the parallel environments \
        splitting them in batches of similar size.
        """
        chunk_data = self._split_inputs_in_chunks(*args, **kwargs)
        split_results = self._make_transitions(chunk_data)
        merged = self._merge_data(split_results)
        return merged

    @staticmethod
    def _merge_data(data_dicts: List[Dict[str, typing.Tensor]]):
        kwargs = {}
        for k in data_dicts[0].keys():
            grouped = tensor.concatenate([ddict[k] for ddict in data_dicts])
            kwargs[k] = grouped
        return kwargs

    def _split_inputs_in_chunks(self, *args, **kwargs):
        self.kwargs_mode = len(args) == 0
        if self.kwargs_mode:

            return split_kwargs_in_chunks(kwargs, len(self.envs))
        else:
            return split_args_in_chunks(args, len(self.envs))

    def _make_transitions(self, chunk_data):
        from fragile.distributed.ray import ray

        results = [
            env.make_transitions.remote(**chunk)
            if self.kwargs_mode
            else env.make_transitions.remote(*chunk)
            for env, chunk in zip(self.envs, chunk_data)
        ]
        data_dicts = ray.get(results)
        return data_dicts

    def distribute(self, name, **kwargs):
        """Execute the target function in all the different workers."""
        chunk_data = self._split_inputs_in_chunks(**kwargs)
        from fragile.distributed.ray import ray

        results = [
            env.execute.remote(name=name, **chunk) for env, chunk in zip(self.envs, chunk_data)
        ]
        split_results = ray.get(results)
        if isinstance(split_results[0], dict):
            merged = self._merge_data(split_results)
        else:  # Assumes batch of tensors
            split_results = [tensor.to_backend(res) for res in split_results]
            merged = tensor.concatenate(split_results)
        return merged

    def reset(
        self, batch_size: int = 1, env_states: StatesEnv = None, *args, **kwargs
    ) -> StatesEnv:
        """
        Reset the environment to the start of a new episode and returns a new \
        States instance describing the state of the Environment.

        Args:
            batch_size: Number of walkers that the returned state will have.
            env_states: :class:`StatesEnv` representing the data to be set in \
                        the environment.
            *args: Passed to the internal environment ``reset``.
            **kwargs: Passed to the internal environment ``reset``.

        Returns:
            States instance describing the state of the Environment. The first \
            dimension of the data tensors (number of walkers) will be equal to \
            batch_size.

        """
        reset = [
            env.reset.remote(batch_size=batch_size, env_states=env_states, *args, **kwargs)
            for env in self.envs
        ]
        ray.get(reset)
        return self._local_env.reset(batch_size=batch_size, env_states=env_states, *args, **kwargs)<|MERGE_RESOLUTION|>--- conflicted
+++ resolved
@@ -4,11 +4,7 @@
 import traceback
 from typing import Callable, Dict, List, Tuple, Union
 
-<<<<<<< HEAD
-from fragile.backend import tensor, typing  # noqa: F401
-=======
-from fragile.backend import Backend, tensor, typing
->>>>>>> fbc75201
+from fragile.backend import tensor, typing
 from fragile.core.env import Environment as CoreEnv
 from fragile.core.states import StatesEnv, StatesModel
 from fragile.core.utils import split_args_in_chunks, split_kwargs_in_chunks
